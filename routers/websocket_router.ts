--- conflicted
+++ resolved
@@ -5,25 +5,6 @@
 import { WebsocketConversationMessage } from "../types/websocketTypes";
 import { verifyJWT } from "../utils/userUtils";
 
-<<<<<<< HEAD
-export function websocket_router(app: Elysia) {
-  return app
-    .onBeforeHandle(async ({ cookie: { access, refresh }, set }) => {
-      const verified = await verifyJWT({ access, refresh, set });
-
-      if (verified) return;
-
-      return "Unauthorized";
-    })
-    .ws("/ws/conversation/:conversation_id", {
-      open(ws) {
-        const { conversation_id } = ws.data.params;
-        if (conversation_id) {
-          ws.subscribe(conversation_id);
-        } else {
-          ws.close();
-        }
-=======
 export function websocket_router(server: Elysia) {
   return server.guard(
     {
@@ -34,7 +15,6 @@
         if (verified) return;
 
         throw new Error(ErrorEnums.unauthorized);
->>>>>>> 53229e4b
       },
     },
     (app) =>
