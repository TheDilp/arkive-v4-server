--- conflicted
+++ resolved
@@ -52,11 +52,7 @@
 
   if (res.status >= 400) {
     // console.error(await res.text());
-<<<<<<< HEAD
-    // set.status = 401;
-=======
     set.status = 401;
->>>>>>> 53229e4b
     return { status: "unauthenticated" };
   }
 
