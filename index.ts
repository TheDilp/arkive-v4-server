--- conflicted
+++ resolved
@@ -111,26 +111,6 @@
     return { message: "There was an error with your request.", ok: false, role_access: false };
   })
   .group("/api/v1" as any, (server) =>
-<<<<<<< HEAD
-    server
-      .onBeforeHandle(async ({ headers, set, cookie: { access, refresh } }) => {
-        const data = await verifyJWT({ access, refresh, set });
-
-        if (data.status === "authenticated") {
-          headers["user-id"] = data.user_id;
-          headers["project-id"] = data.project_id || undefined;
-          headers["user-image-url"] = data.user_id || undefined;
-        } else {
-          set.status = 401;
-          throw new Error(ErrorEnums.unauthorized);
-        }
-      })
-      // @ts-ignore
-      .onAfterHandle(async (context, response) => {
-        await tempAfterHandle(context, response);
-        return response;
-      })
-=======
     server.guard(
       {
         beforeHandle: async ({ headers, set, cookie: { access, refresh } }) => {
@@ -150,7 +130,6 @@
           return response;
         },
       },
->>>>>>> 53229e4b
 
       (app) =>
         app
@@ -191,10 +170,6 @@
     ),
   )
   .use(websocket_router)
-<<<<<<< HEAD
-  .use(auth_router)
-=======
->>>>>>> 53229e4b
   .use(interaction_router)
   .use(health_check_router)
   .use(
